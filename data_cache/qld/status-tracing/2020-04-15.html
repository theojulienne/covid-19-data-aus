--- conflicted
+++ resolved
@@ -10,62 +10,62 @@
 <html lang="en">
     
 <head>
-    
-<title>Current status and contact tracing alerts — coronavirus (COVID-19) | Health and wellbeing | Queensland Government</title>
-
-
-<!-- Misc Metadata test-->
-<meta charset="utf-8">
-<meta name="viewport" content="width=device-width, initial-scale=1.0, maximum-scale=1.0, minimum-scale=1.0">
-<!--[if (lt IE 9)|(gt IE 10) ]><link href="//fonts.googleapis.com/css?family=Lato:100,300,400,700,900,100italic,300italic,400italic,700italic,900italic" rel="stylesheet" type="text/css" /><![endif]-->
-<!--[if !IE]><!--><link href="//fonts.googleapis.com/css?family=Lato:100,300,400,700,900,100italic,300italic,400italic,700italic,900italic" rel="stylesheet" type="text/css" /><!--<![endif]-->
-
-<meta http-equiv="X-UA-Compatible" content="IE=edge,chrome=1">
-<link rel="schema.DCTERMS" href="http://purl.org/dc/terms/" />
-<link rel="schema.AGLSTERMS" href="http://www.agls.gov.au/agls/terms/" />
-
-
-<!--Styles-->
-<!--<link rel="stylesheet" href="https://stackpath.bootstrapcdn.com/font-awesome/4.7.0/css/font-awesome.min.css">-->
-<!--<link rel="stylesheet" href="https://maxcdn.bootstrapcdn.com/bootstrap/3.3.7/css/bootstrap.min.css" integrity="sha384-BVYiiSIFeK1dGmJRAkycuHAHRg32OmUcww7on3RYdg4Va+PmSTsz/K68vbdEjh4u" crossorigin="anonymous">-->
-<link rel="stylesheet" href="https://www.qld.gov.au/__data/assets/css_file/0028/89920/jquery.fancybox.min.css">
-
-
-
-<link href="https://www.qld.gov.au/__data/assets/git_bridge/0029/95447/static.qgov.net.au/assets/v3.1/latest/css/qg-main.css?h=53eece4" rel="stylesheet"> 
-
-
-
-
-
-<link href="https://www.qld.gov.au/_qgdesigns/css/qg-main.css?v=0.2.52" rel="stylesheet"> 
-
-
-
-
-<link href="https://www.qld.gov.au/__data/assets/css_file_folder/0015/110823/qg-components.css?v=0.1.10" rel="stylesheet">
-
-
-<!-- Frontend Metadata -->
-<link rel="shortcut icon" href="https://www.qld.gov.au/__data/assets/file/0018/297/favicon.ico">
-
-
-<meta name="DCTERMS.title" content="Current status and contact tracing alerts — coronavirus (COVID-19) | Latest updates — coronavirus (COVID-19)">
-
-<meta name="DCTERMS.publisher" scheme="AGLSTERMS.AglsAgent" content="corporateName=The State of Queensland; jurisdiction=Queensland" />
-<meta name="DCTERMS.creator" content="c=AU; o=The State of Queensland;">
-<meta name="DCTERMS.created" content="2020-03-13">
-<meta name="DCTERMS.modified" content="2020-04-15">
-<meta name="DCTERMS.description" content="Information about the current status of novel coronavirus (COVID-19) in Queensland including public contact tracing alerts.">
-<meta name="DCTERMS.identifier" scheme="DCTERMS.URI" content="https://www.qld.gov.au/health/conditions/health-alerts/coronavirus-covid-19/current-status/current-status-and-contact-tracing-alerts">
-<meta name="DCTERMS.jurisdiction" scheme="AGLSTERMS.AglsJuri" content="Queensland">
-
-<meta name="DCTERMS.type" scheme="DCTERMS.DCMIType" content="Text" />
-<meta name="AGLSTERMS.documentType" scheme="AGLSTERMS.agls-document" content="guidelines" />
-
-
-<script src="https://code.jquery.com/jquery-3.3.1.min.js" integrity="sha256-FgpCb/KJQlLNfOu91ta32o/NMZxltwRo8QtmkMRdAu8=" crossorigin="anonymous"></script>    <!-- page.footer-extra -->
-<style>.qg-global-alert {display:none !important;}</style>
+    
+<title>Current status and contact tracing alerts — coronavirus (COVID-19) | Health and wellbeing | Queensland Government</title>
+
+
+<!-- Misc Metadata test-->
+<meta charset="utf-8">
+<meta name="viewport" content="width=device-width, initial-scale=1.0, maximum-scale=1.0, minimum-scale=1.0">
+<!--[if (lt IE 9)|(gt IE 10) ]><link href="//fonts.googleapis.com/css?family=Lato:100,300,400,700,900,100italic,300italic,400italic,700italic,900italic" rel="stylesheet" type="text/css" /><![endif]-->
+<!--[if !IE]><!--><link href="//fonts.googleapis.com/css?family=Lato:100,300,400,700,900,100italic,300italic,400italic,700italic,900italic" rel="stylesheet" type="text/css" /><!--<![endif]-->
+
+<meta http-equiv="X-UA-Compatible" content="IE=edge,chrome=1">
+<link rel="schema.DCTERMS" href="http://purl.org/dc/terms/" />
+<link rel="schema.AGLSTERMS" href="http://www.agls.gov.au/agls/terms/" />
+
+
+<!--Styles-->
+<!--<link rel="stylesheet" href="https://stackpath.bootstrapcdn.com/font-awesome/4.7.0/css/font-awesome.min.css">-->
+<!--<link rel="stylesheet" href="https://maxcdn.bootstrapcdn.com/bootstrap/3.3.7/css/bootstrap.min.css" integrity="sha384-BVYiiSIFeK1dGmJRAkycuHAHRg32OmUcww7on3RYdg4Va+PmSTsz/K68vbdEjh4u" crossorigin="anonymous">-->
+<link rel="stylesheet" href="https://www.qld.gov.au/__data/assets/css_file/0028/89920/jquery.fancybox.min.css">
+
+
+
+<link href="https://www.qld.gov.au/__data/assets/git_bridge/0029/95447/static.qgov.net.au/assets/v3.1/latest/css/qg-main.css?h=53eece4" rel="stylesheet"> 
+
+
+
+
+
+<link href="https://www.qld.gov.au/_qgdesigns/css/qg-main.css?v=0.2.52" rel="stylesheet"> 
+
+
+
+
+<link href="https://www.qld.gov.au/__data/assets/css_file_folder/0015/110823/qg-components.css?v=0.1.10" rel="stylesheet">
+
+
+<!-- Frontend Metadata -->
+<link rel="shortcut icon" href="https://www.qld.gov.au/__data/assets/file/0018/297/favicon.ico">
+
+
+<meta name="DCTERMS.title" content="Current status and contact tracing alerts — coronavirus (COVID-19) | Latest updates — coronavirus (COVID-19)">
+
+<meta name="DCTERMS.publisher" scheme="AGLSTERMS.AglsAgent" content="corporateName=The State of Queensland; jurisdiction=Queensland" />
+<meta name="DCTERMS.creator" content="c=AU; o=The State of Queensland;">
+<meta name="DCTERMS.created" content="2020-03-13">
+<meta name="DCTERMS.modified" content="2020-04-15">
+<meta name="DCTERMS.description" content="Information about the current status of novel coronavirus (COVID-19) in Queensland including public contact tracing alerts.">
+<meta name="DCTERMS.identifier" scheme="DCTERMS.URI" content="https://www.qld.gov.au/health/conditions/health-alerts/coronavirus-covid-19/current-status/current-status-and-contact-tracing-alerts">
+<meta name="DCTERMS.jurisdiction" scheme="AGLSTERMS.AglsJuri" content="Queensland">
+
+<meta name="DCTERMS.type" scheme="DCTERMS.DCMIType" content="Text" />
+<meta name="AGLSTERMS.documentType" scheme="AGLSTERMS.agls-document" content="guidelines" />
+
+
+<script src="https://code.jquery.com/jquery-3.3.1.min.js" integrity="sha256-FgpCb/KJQlLNfOu91ta32o/NMZxltwRo8QtmkMRdAu8=" crossorigin="anonymous"></script>    <!-- page.footer-extra -->
+<style>.qg-global-alert {display:none !important;}</style>
 <!-- END page.footer-extra -->    
 <!-- Global - Site Schema //-->
 
@@ -108,629 +108,625 @@
         
         
                    
-        
-
-<!-- Google Tag Manager -->
-<noscript><iframe src="//www.googletagmanager.com/ns.html?id=GTM-PMDS7K"
-height="0" width="0" style="display:none;visibility:hidden"></iframe></noscript>
-<script>(function(w,d,s,l,i){w[l]=w[l]||[];w[l].push({'gtm.start':
-new Date().getTime(),event:'gtm.js'});var f=d.getElementsByTagName(s)[0],
-j=d.createElement(s),dl=l!='dataLayer'?'&l='+l:'';j.async=true;j.src=
-'//www.googletagmanager.com/gtm.js?id='+i+dl;f.parentNode.insertBefore(j,f);
-})(window,document,'script','dataLayer','GTM-PMDS7K');</script>
-<!-- End Google Tag Manager -->
-
+        
+
+<!-- Google Tag Manager -->
+<noscript><iframe src="//www.googletagmanager.com/ns.html?id=GTM-PMDS7K"
+height="0" width="0" style="display:none;visibility:hidden"></iframe></noscript>
+<script>(function(w,d,s,l,i){w[l]=w[l]||[];w[l].push({'gtm.start':
+new Date().getTime(),event:'gtm.js'});var f=d.getElementsByTagName(s)[0],
+j=d.createElement(s),dl=l!='dataLayer'?'&l='+l:'';j.async=true;j.src=
+'//www.googletagmanager.com/gtm.js?id='+i+dl;f.parentNode.insertBefore(j,f);
+})(window,document,'script','dataLayer','GTM-PMDS7K');</script>
+<!-- End Google Tag Manager -->
+
           
         
            
-        <section id="qg-access" role="navigation" aria-labelledby="landmark-label">
-	<h2 id="landmark-label" tabindex="0">Skip links and keyboard navigation</h2>
-	<ul>
-		<li><a id="skip-to-content" href="#qg-primary-content">Skip to content</a></li>
-		<li id="access-instructions"><a href="https://www.qld.gov.au/help/keyboard#section-aria-keyboard-navigation">Use tab and cursor keys to move around the page (more information)</a></li>
-	</ul>
+        <section id="qg-access" role="navigation" aria-labelledby="landmark-label">
+	<h2 id="landmark-label" tabindex="0">Skip links and keyboard navigation</h2>
+	<ul>
+		<li><a id="skip-to-content" href="#qg-primary-content">Skip to content</a></li>
+		<li id="access-instructions"><a href="https://www.qld.gov.au/help/keyboard#section-aria-keyboard-navigation">Use tab and cursor keys to move around the page (more information)</a></li>
+	</ul>
 </section>          
     
     <div class="container-fluid qg-site-width">                        
         
            
-        <div class="qg-site-header__wrapper">
-<header id="qg-site-header"><div class="qg-coat-of-arms col-xs-6 col-md-4">
-    <a href="https://www.qld.gov.au" tabindex="0">
-        <img src="https://www.qld.gov.au/__data/assets/file/0005/320/qg-coa.svg" alt="Queensland Government" class="hidden-xs hidden-sm">
-        <img src="https://www.qld.gov.au/__data/assets/file/0006/321/qg-coa-stacked.svg" alt="Queensland Government" class="hidden-md hidden-lg">
-    </a>
-</div><ul class="qg-utilities list-inline col-xs-6 col-md-5">
-
-    <li>
-        <a accesskey="4" href="https://www.qld.gov.au/contact-us"><span class="fa fa-phone fa-2x hidden-md hidden-lg" aria-hidden="true"></span><span class="hidden-xs hidden-sm">Contact us</span></a>
-    </li>
-
-    <li class="hidden-md hidden-lg">
-        <button title="search" id="qg-show-search"
-            data-toggle="collapse"
-            data-target="#qg-search-form"><span class="fa fa-search fa-2x" aria-hidden="true"></span></button>
-    </li>
-    <li class="hidden-md hidden-lg">
-        <button title="menu" id="qg-show-menu"
-        	data-toggle="collapse"
-            data-target="#qg-site-nav, #qg-breadcrumb"><span class="fa fa-bars fa-2x" aria-hidden="true"></span></button>
-    </li>
-</ul><form action="https://www.qld.gov.au/search" id="qg-search-form" role="search" class="collapse col-xs-12 col-md-3 qg-web-autocomplete">
-  <div class="input-group">
-    <label for="qg-search-query" class="qg-visually-hidden">Search Queensland Government</label>
-    <input accesskey="5" type="text" name="query" id="qg-search-query" class="form-control" placeholder="Search website" tabindex="0" aria-required="true" aria-expanded="false"/>
-    <span class="input-group-btn">
-      <button type="submit" id="feature-search-submit" class="btn btn-primary" title="Search site"><span class="fa fa-search" aria-hidden="true"></span><span class="qg-visually-hidden">search</span></button>
-    </span>
-  </div>
-  <!--parameters to display results on search page-->
-  <input type="hidden" name="num_ranks" value="10">
-  <input type="hidden" name="tiers" value="off">
-  <input type="hidden" name="collection" value="qld-gov">
-  <input type="hidden" name="profile" value="qld">
-  <input type="hidden" name="start_rank" value="1">
-</form><div class="alert alert-danger qg-noicon qg-global-alert">
-  <header>
-    
-    <h2>COVID-19</h2>
-    
-    
-  </header>
-  <section>
-    <p>Unite against COVID-19.&nbsp;<a href="https://www.covid19.qld.gov.au">Learn more</a>.</p>
-  </section>
-</div>
-<nav id="qg-site-nav" role="navigation" aria-label="Main navigation" class="collapse">
-	<ul>
-		<li><a href="https://www.qld.gov.au/queenslanders">For Queenslanders</a></li>
-		<li><a href="https://www.business.qld.gov.au/">Business and industry</a></li>
-		<li><a href="https://www.forgov.qld.gov.au/">Government employees</a></li>
-	</ul>
-</nav></header>
+        <div class="qg-site-header__wrapper">
+<header id="qg-site-header"><div class="qg-coat-of-arms col-xs-6 col-md-4">
+    <a href="https://www.qld.gov.au" tabindex="0">
+        <img src="https://www.qld.gov.au/__data/assets/file/0005/320/qg-coa.svg" alt="Queensland Government" class="hidden-xs hidden-sm">
+        <img src="https://www.qld.gov.au/__data/assets/file/0006/321/qg-coa-stacked.svg" alt="Queensland Government" class="hidden-md hidden-lg">
+    </a>
+</div><ul class="qg-utilities list-inline col-xs-6 col-md-5">
+
+    <li>
+        <a accesskey="4" href="https://www.qld.gov.au/contact-us"><span class="fa fa-phone fa-2x hidden-md hidden-lg" aria-hidden="true"></span><span class="hidden-xs hidden-sm">Contact us</span></a>
+    </li>
+
+    <li class="hidden-md hidden-lg">
+        <button title="search" id="qg-show-search"
+            data-toggle="collapse"
+            data-target="#qg-search-form"><span class="fa fa-search fa-2x" aria-hidden="true"></span></button>
+    </li>
+    <li class="hidden-md hidden-lg">
+        <button title="menu" id="qg-show-menu"
+        	data-toggle="collapse"
+            data-target="#qg-site-nav, #qg-breadcrumb"><span class="fa fa-bars fa-2x" aria-hidden="true"></span></button>
+    </li>
+</ul><form action="https://www.qld.gov.au/search" id="qg-search-form" role="search" class="collapse col-xs-12 col-md-3 qg-web-autocomplete">
+  <div class="input-group">
+    <label for="qg-search-query" class="qg-visually-hidden">Search Queensland Government</label>
+    <input accesskey="5" type="text" name="query" id="qg-search-query" class="form-control" placeholder="Search website" tabindex="0" aria-required="true" aria-expanded="false"/>
+    <span class="input-group-btn">
+      <button type="submit" id="feature-search-submit" class="btn btn-primary" title="Search site"><span class="fa fa-search" aria-hidden="true"></span><span class="qg-visually-hidden">search</span></button>
+    </span>
+  </div>
+  <!--parameters to display results on search page-->
+  <input type="hidden" name="num_ranks" value="10">
+  <input type="hidden" name="tiers" value="off">
+  <input type="hidden" name="collection" value="qld-gov">
+  <input type="hidden" name="profile" value="qld">
+  <input type="hidden" name="start_rank" value="1">
+</form><div class="alert alert-danger qg-noicon qg-global-alert">
+  <header>
+    
+    <h2>COVID-19</h2>
+    
+    
+  </header>
+  <section>
+    <p>Unite against COVID-19.&nbsp;<a href="https://www.covid19.qld.gov.au">Learn more</a>.</p>
+  </section>
+</div>
+<nav id="qg-site-nav" role="navigation" aria-label="Main navigation" class="collapse">
+	<ul>
+		<li><a href="https://www.qld.gov.au/queenslanders">For Queenslanders</a></li>
+		<li><a href="https://www.business.qld.gov.au/">Business and industry</a></li>
+		<li><a href="https://www.forgov.qld.gov.au/">Government employees</a></li>
+	</ul>
+</nav></header>
 </div>           
     <!-- endnoindex -->                    
         <!-- Design Body Start -->
         
-            
-<!-- Paint Layout - qld.gov.au - Default Start test-->
-<div id="qg-content">
-    
-    
-                        <div id="qg-two-col-nav" class="row wide">
-            
-        
-        <!-- noindex -->
-             <nav id="qg-breadcrumb" role="navigation" aria-label="breadcrumb navigation" aria-labelledby="breadcrumb-heading" class="collapse">
-    
-    <h2 id="breadcrumb-heading" class="qg-visually-hidden">You are here:</h2>
-    <ol class="list-inline">
-    <li><a href="https://www.qld.gov.au">Queensland Government home</a></li><li><a href="https://www.qld.gov.au/queenslanders">For Queenslanders</a></li><li><a href="https://www.qld.gov.au/health">Health and wellbeing</a></li><li><a href="https://www.qld.gov.au/health/conditions">Conditions, treatments and health checks</a></li><li><a href="https://www.qld.gov.au/health/conditions/health-alerts">Health alerts</a></li><li><a href="https://www.qld.gov.au/health/conditions/health-alerts/coronavirus-covid-19">Coronavirus (COVID-19)</a></li><li><a href="https://www.qld.gov.au/health/conditions/health-alerts/coronavirus-covid-19/current-status">Latest updates</a></li><li>Current status and contact tracing alerts</li>
-    </ol>
-</nav>
-        <!-- endnoindex -->
-        
-        
-        
-                
-        
-                
-        
-        
-                    
-
-        
-            <div id="qg-primary-content" role="main">
-                
-                                                            <a class="print-content-link" href='#'><span class="fa fa-print"></span> Print</a>
-                                         
-                                         
-                                                    
-                    
-                    <h1>Current status and contact tracing alerts — coronavirus (COVID-19)</h1>                
-
-                
-                
-                              
-                
-                
-                
-                <!-- noindex -->
-                                <!-- endnoindex -->
-                
-                
-                
-                
-                                    <div class="alert alert-info" role="alert"><h4>On this page</h4><ul><li><a href="#status">Current status and case numbers</a></li><li><a href="#health-advice">Changes to health and travel advice</a></li><li><a href="#contact-tracing">Contact tracing</a></li><li><a href="#flight-advice">Advice for passengers on a flight with a confirmed case of COVID-19</a></li><li><a href="#symptoms-testing">Symptoms and testing</a></li><li><a href="#travel-advice">Travel advice</a></li></ul></div><h2><span id="status">Status </span>as at 15 April 2020</h2><p>Queensland has five new confirmed cases of coronavirus (COVID-19) raising the state total to 999.</p><p>The total cases from 14 April 2020 were revised down from 998 to 994.</p><table class="table table-bordered header-basic" id="table12074" style="width: 100%;"><thead><tr><th id="table12074r1c1">HHS*</th><th id="table12074r1c2">Active cases</th><th id="table12074r1c3">Recovered cases</th><th id="table12074r1c4">Deaths</th><th id="table12074r1c5">Total confirmed cases to date</th></tr></thead><tbody><tr><td headers="table12074r18c1 table12074r1c1">Cairns and Hinterland</td><td headers="table12074r18c2 table12074r1c2">8</td><td headers="table12074r18c3 table12074r1c3">24</td><td headers="table12074r18c4 table12074r1c4">0</td><td headers="table12074r18c5 table12074r1c5">32</td></tr><tr><td headers="table12074r18c1 table12074r1c1">Central
-  Queensland</td><td headers="table12074r18c2 table12074r1c2">8</td><td headers="table12074r18c3 table12074r1c3">1</td><td headers="table12074r18c4 table12074r1c4">0</td><td headers="table12074r18c5 table12074r1c5">9</td></tr><tr><td headers="table12074r18c1 table12074r1c1">Central West</td><td headers="table12074r18c2 table12074r1c2">0</td><td headers="table12074r18c3 table12074r1c3">0</td><td headers="table12074r18c4 table12074r1c4">0</td><td headers="table12074r18c5 table12074r1c5">0</td></tr><tr><td headers="table12074r18c1 table12074r1c1">Darling
-  Downs</td><td headers="table12074r18c2 table12074r1c2">16</td><td headers="table12074r18c3 table12074r1c3">25</td><td headers="table12074r18c4 table12074r1c4">2</td><td headers="table12074r18c5 table12074r1c5">43</td></tr><tr><td headers="table12074r18c1 table12074r1c1">Gold Coast</td><td headers="table12074r18c2 table12074r1c2">111</td><td headers="table12074r18c3 table12074r1c3">73</td><td headers="table12074r18c4 table12074r1c4">0</td><td headers="table12074r18c5 table12074r1c5">184</td></tr><tr><td headers="table12074r18c1 table12074r1c1">Mackay</td><td headers="table12074r18c2 table12074r1c2">10</td><td headers="table12074r18c3 table12074r1c3">5</td><td headers="table12074r18c4 table12074r1c4">0</td><td headers="table12074r18c5 table12074r1c5">15</td></tr><tr><td headers="table12074r18c1 table12074r1c1">Metro North</td><td headers="table12074r18c2 table12074r1c2">229</td><td headers="table12074r18c3 table12074r1c3">75</td><td headers="table12074r18c4 table12074r1c4">2</td><td headers="table12074r18c5 table12074r1c5">306</td></tr><tr><td headers="table12074r18c1 table12074r1c1">Metro
-  South</td><td headers="table12074r18c2 table12074r1c2">102</td><td headers="table12074r18c3 table12074r1c3">135</td><td headers="table12074r18c4 table12074r1c4">0</td><td headers="table12074r18c5 table12074r1c5">237</td></tr><tr><td headers="table12074r18c1 table12074r1c1">North West</td><td headers="table12074r18c2 table12074r1c2">0</td><td headers="table12074r18c3 table12074r1c3">0</td><td headers="table12074r18c4 table12074r1c4">0</td><td headers="table12074r18c5 table12074r1c5">0</td></tr><tr><td headers="table12074r18c1 table12074r1c1">South West</td><td headers="table12074r18c2 table12074r1c2">0</td><td headers="table12074r18c3 table12074r1c3">0</td><td headers="table12074r18c4 table12074r1c4">0</td><td headers="table12074r18c5 table12074r1c5">0</td></tr><tr><td headers="table12074r18c1 table12074r1c1">Sunshine Coast</td><td headers="table12074r18c2 table12074r1c2">21</td><td headers="table12074r18c3 table12074r1c3">67</td><td headers="table12074r18c4 table12074r1c4">1</td><td headers="table12074r18c5 table12074r1c5">89</td></tr><tr><td headers="table12074r18c1 table12074r1c1">Torres and
-  Cape</td><td headers="table12074r18c2 table12074r1c2">0</td><td headers="table12074r18c3 table12074r1c3">0</td><td headers="table12074r18c4 table12074r1c4">0</td><td headers="table12074r18c5 table12074r1c5">0</td></tr><tr><td headers="table12074r18c1 table12074r1c1">Townsville</td><td headers="table12074r18c2 table12074r1c2">12</td><td headers="table12074r18c3 table12074r1c3">11</td><td headers="table12074r18c4 table12074r1c4">0</td><td headers="table12074r18c5 table12074r1c5">23</td></tr><tr><td headers="table12074r18c1 table12074r1c1">West
-  Moreton</td><td headers="table12074r18c2 table12074r1c2">20</td><td headers="table12074r18c3 table12074r1c3">17</td><td headers="table12074r18c4 table12074r1c4">0</td><td headers="table12074r18c5 table12074r1c5">37</td></tr><tr><td headers="table12074r18c1 table12074r1c1">Wide Bay</td><td headers="table12074r18c2 table12074r1c2">15</td><td headers="table12074r18c3 table12074r1c3">9</td><td headers="table12074r18c4 table12074r1c4">0</td><td headers="table12074r18c5 table12074r1c5">24</td></tr><tr><td headers="table12074r18c1 table12074r1c1">Overseas</td><td headers="table12074r18c2 table12074r1c2">0</td><td headers="table12074r18c3 table12074r1c3">0</td><td headers="table12074r18c4 table12074r1c4">0</td><td headers="table12074r18c5 table12074r1c5">0</td></tr><tr><th id="table12074r18c1">Total</th><th id="table12074r18c2">552</th><th id="table12074r18c3">442</th><th id="table12074r18c4">5</th><th id="table12074r18c5">999**</th></tr></tbody></table><p><em>* HHS level case data may include a patient&rsquo;s residential address, Public Health Unit managing or location where test was ordered. </em></p><p><em>**</em> <em>Changes may occur in the number of notifications reported from day to day. This is due to ongoing maintenance and update of notification details as new information becomes available, or where discrepancies are detected through data quality assurance activities.</em></p><p>The majority of cases are from patients who have travelled overseas, or have had direct contact with a confirmed case who had travelled overseas.</p><p>View <a href="https://www.health.qld.gov.au/maps">maps of Hospital and Health Service (HHS) boundaries</a>.</p><h2 id="health-advice">Changes to health and travel advice</h2><p>All Australians must practice <a href="https://www.qld.gov.au/health/conditions/health-alerts/coronavirus-covid-19/take-action/social-distancing">social distancing</a> and stay home except for essential trips and exercise. Queenslanders are urged to stay home this long weekend.</p><p>Queensland introduced further <a href="https://www.health.qld.gov.au/system-governance/legislation/cho-public-health-directions-under-expanded-public-health-act-powers/border-restrictions">border restrictions</a> from midnight Friday 10 April.</p><p>There are new&nbsp;<a href="https://www.health.gov.au/news/health-alerts/novel-coronavirus-2019-ncov-health-alert/how-to-protect-yourself-and-others-from-coronavirus-covid-19/self-isolation-self-quarantine-for-coronavirus-covid-19">self-quarantine</a> requirements for all overseas and interstate travellers, and people arriving from an identified <a href="https://www.qld.gov.au/health/conditions/health-alerts/coronavirus-covid-19/current-status/hotspots-covid-19">COVID-19 hotspot</a>.</p><p>There is new&nbsp;<a href="https://www.health.gov.au/news/health-alerts/novel-coronavirus-2019-ncov-health-alert/coronavirus-covid-19-advice-for-public-gatherings-and-visits-to-vulnerable-groups">advice for public gatherings and visits to vulnerable groups.</a></p><p>Queensland's Chief Health Officer has provided new <a href="https://www.health.qld.gov.au/system-governance/legislation/cho-public-health-directions-under-expanded-public-health-act-powers">public health directions</a>.</p><h2 id="contact-tracing">Contact tracing</h2><p>Please note that public contact tracing alerts are removed after 14 days as they are no longer applicable.</p><table style="width: 100%;" id="table-flights"><thead><tr><th id="table-flightsr1c1"> Flight Number</th><th id="table-flightsr1c2">Airline</th><th id="table-flightsr1c3">Origin</th><th id="table-flightsr1c4">Destination</th><th id="table-flightsr1c5"> Date of arrival</th><th id="table-flightsr1c6"> Close Contact Rows</th></tr></thead><tbody><tr><td headers="table-flightsr1c1">QF520</td><td headers="table-flightsr1c2">Qantas</td><td headers="table-flightsr1c3">Sydney</td><td headers="table-flightsr1c4">Brisbane</td><td headers="table-flightsr1c5">13-Apr-20</td><td headers="table-flightsr1c6">Awaiting more information</td></tr></tbody></table><script>
-    $(function () {
-        var drawTable = function(dataConfig) {
-            var sharedConfig = {
-				"responsive":true,
-				"columnDefs": [
-					{ responsivePriority: 10001, targets: 1},
-					{ responsivePriority: 10002, targets: 2},
-					{ responsivePriority: 10003, targets: 5},
-					{ responsivePriority: 5000, targets: [0,4]}
-				],
-                "order": [[4,"desc"]],
-                "pageLength": 15,
-				"pagingType": "numbers",
-                "lengthMenu":  [[15, 50, 100, -1], [15, 50, 100, "All"]],
-				 "language": {
-					"search": "Search flights: ",
-					"searchPlaceholder": "QF32 / Qantas / Sydney"
-				},
-                "dom": '<"top d-print-none"f' 
-                + '>rt<"bottom d-print-none"lp><"clear">'
-            };
-
-            dTable = $('#table-flights').first().DataTable($.extend({}, sharedConfig, dataConfig));
-            dTable.on('search.dt', function(a,b) {
-                var searchBox = $(dTable.containers()[0]).find('.dataTables_filter input').first()
-                searchBox.toggleClass("filtered", searchBox.val() != "");
-            });
-
-            return dTable;
-        };
-
-		window.flightTable = drawTable({});
-		window.addEventListener("beforeprint", function(event) { window.flightTable.page.len( -1 ).draw(); });
-    });
-</script>
-
-<style>
-table.dataTable {
-    display: table;
-}
-
-table.dataTable thead th {
-    padding: 0.8em 1em;
-}
-
-#qg-primary-content table tr.dt-search td {
-    padding: 0em;
-}
-#qg-primary-content table tr.dt-search td input, #qg-primary-content table tr.dt-search td select {
-    width:100%;
-    height:2em;
-}
-
-#qg-primary-content table#table-flights tr td {
-    padding: 0.5em;
-}
-
-table#table-flights td:nth-child(5) { 
-    white-space:nowrap;
-}
-
-</style>
-<h2 id="flight-advice">Advice for passengers arriving on any flights with a confirmed case of COVID-19</h2><p>All travellers arriving into Queensland from interstate or overseas are advised to self-quarantine for 14 days (unless you are an <a href="https://www.health.qld.gov.au/system-governance/legislation/cho-public-health-directions-under-expanded-public-health-act-powers/border-restrictions">exempt person</a>). This applies to all travellers, even if you have no symptoms. Please follow the advice provided to you at the airport.</p><p>If you develop symptoms during your quarantine period, you must call your GP or 13 HEALTH (<a href="tel:134325">13 43 25 84</a>). For severe symptoms, such as shortness of breath at rest or difficulty breathing, dial 000.</p><h2 id="symptoms-testing">Symptoms and testing</h2><div class="qg-call-out-box"><p>If you have been overseas in the last 14 days and are feeling unwell, see a doctor immediately. Before your appointment, call ahead and advise of your symptoms and recent travel so they can prepare for your visit.</p></div><p>Common symptoms of COVID-19 coronavirus include:</p><ul type="disc"><li>fever</li><li>a cough</li><li>sore throat</li><li>fatigue</li><li>shortness of breath.</li></ul><p>See a doctor immediately if you have these symptoms and have travelled overseas in the past 14 days or have had contact with a confirmed case of COVID-19 coronavirus. Before your appointment, call ahead and advise of your symptoms and recent travel so necessary precautions can be taken.</p><p>For information on COVID-19 coronavirus, contact&nbsp;13 HEALTH (<a href="tel:134325">13 43 25 84</a>) or visit&nbsp;<a href="http://www.health.qld.gov.au/coronavirus">www.health.qld.gov.au/coronavirus</a>.</p><h3>Testing update</h3><p>Total samples tested: <strong>74,013</strong></p><p>Read more about <a href="https://www.qld.gov.au/health/conditions/health-alerts/coronavirus-covid-19/take-action/testing-and-fever-clinics">testing</a> including current testing criteria.</p><h2 id="travel-advice">Travel advice</h2><p>The Australian government has implemented&nbsp;border control measures and <a href="https://www.health.gov.au/news/health-alerts/novel-coronavirus-2019-ncov-health-alert/coronavirus-covid-19-advice-for-travellers">travel advice </a>to help contain the spread of the virus. These measures are regularly updated so we recommend checking the latest&nbsp;<a href="https://www.health.gov.au/news?search_api_views_fulltext=ahppc">statements on the COVID-19 coronavirus situation.</a></p><p>Queensland introduced <a href="https://www.health.qld.gov.au/system-governance/legislation/cho-public-health-directions-under-expanded-public-health-act-powers/border-restrictions">border restrictions</a> from midnight Wednesday 25 March.</p><style>
-/* fix for the date column in the flight table */
-#table51413 td:nth-child(5) { 
-  white-space: nowrap;
-}
-/* fix for total confirmed cases disclaimer superscript linking in table header showing the default linking colours. */
-#disclaimer a {
-    color: #fff !important;
-  }
-#disclaimer a:not(.print-content-link):visited, #disclaimer a:not(.print-content-link):visited {
-    color: #fff !important;
-  } 
-#disclaimer a:not(.print-content-link):hover, #disclaimer a:not(.print-content-link):hover {
-    color: #fff !important;
-  } 
-</style>
-                                
-              
-                
-                                
-                
-                
-                
-                                
-                
-                
-                <div class="clearfix"></div>
-                
-                                    
-                    <div class="qg-content-footer">
-                        
-                        
-                        
-                                                    
-                        
-                        
-                                                                                <dl>
-                                <dt>Last updated:</dt>
-                                <dd>15 April 2020</dd>
-                                                            </dl>
-                                                                            
-                        
-                    </div>
-                    
-                                
-                
-                
-                
-                
-                                    
-
-                                
-                
-            
-            </div>
-        
-        
-        
-                
-        
-        
-        
-                                                                
-        
-        
-        <!-- noindex -->
-        
-                            
-                                    <nav id="qg-section-nav" aria-label="side navigation" role="navigation">
-  <h2><a href="https://www.qld.gov.au/health/conditions/health-alerts/coronavirus-covid-19/current-status">Latest updates — coronavirus (COVID-19)</a></h2>
-  <ul aria-label="section navigation">
-    <!--<li><a href="https://www.qld.gov.au/health/conditions/health-alerts/coronavirus-covid-19/current-status/current-status-and-contact-tracing-alerts">Current status and contact tracing alerts — coronavirus (COVID-19)</a></li>-->
-<li>
-  <a href="https://www.qld.gov.au/health/conditions/health-alerts/coronavirus-covid-19/current-status/current-status-and-contact-tracing-alerts" class="active">
-   Current status and contact tracing alerts
-  </a>
-</li>
-
-
-    
-
-
-
-
-
-    
-
-
-  <!--<li><a href="https://www.qld.gov.au/health/conditions/health-alerts/coronavirus-covid-19/current-status/media-releases">Media releases</a></li>-->
-<li>
-  <a href="https://www.qld.gov.au/health/conditions/health-alerts/coronavirus-covid-19/current-status/media-releases" >
-   Media releases
-  </a>
-</li>
-
-
-
-
-
-
-    
-
-
-  <!--<li><a href="https://www.qld.gov.au/health/conditions/health-alerts/coronavirus-covid-19/current-status/cho-public-health-directions-under-expanded-public-health-act-powers">CHO public health directions under expanded Public Health Act powers</a></li>-->
-<li>
-  <a href="https://www.qld.gov.au/health/conditions/health-alerts/coronavirus-covid-19/current-status/cho-public-health-directions-under-expanded-public-health-act-powers" >
-   CHO public health directions under expanded Public Health Act powers
-  </a>
-</li>
-
-
-
-
-
-
-    
-
-
-  <!--<li><a href="https://www.qld.gov.au/health/conditions/health-alerts/coronavirus-covid-19/current-status/hotspots-covid-19">COVID-19 hotspots</a></li>-->
-<li>
-  <a href="https://www.qld.gov.au/health/conditions/health-alerts/coronavirus-covid-19/current-status/hotspots-covid-19" >
-   COVID-19 hotspots
-  </a>
-</li>
-
-
-
-
-
-
-    
-
-
-  
-  </ul>
-</nav>
-                                
-                            <!-- endnoindex -->
-        
-
-</div>
-<!-- Paint Layout - qld.gov.au - Default End -->
-
-
-
-<div id="nuanceC2CImgContainer"></div>
-
-
-
+            
+<!-- Paint Layout - qld.gov.au - Default Start test-->
+<div id="qg-content">
+    
+    
+                        <div id="qg-two-col-nav" class="row wide">
+            
+        
+        <!-- noindex -->
+             <nav id="qg-breadcrumb" role="navigation" aria-label="breadcrumb navigation" aria-labelledby="breadcrumb-heading" class="collapse">
+    
+    <h2 id="breadcrumb-heading" class="qg-visually-hidden">You are here:</h2>
+    <ol class="list-inline">
+    <li><a href="https://www.qld.gov.au">Queensland Government home</a></li><li><a href="https://www.qld.gov.au/queenslanders">For Queenslanders</a></li><li><a href="https://www.qld.gov.au/health">Health and wellbeing</a></li><li><a href="https://www.qld.gov.au/health/conditions">Conditions, treatments and health checks</a></li><li><a href="https://www.qld.gov.au/health/conditions/health-alerts">Health alerts</a></li><li><a href="https://www.qld.gov.au/health/conditions/health-alerts/coronavirus-covid-19">Coronavirus (COVID-19)</a></li><li><a href="https://www.qld.gov.au/health/conditions/health-alerts/coronavirus-covid-19/current-status">Latest updates</a></li><li>Current status and contact tracing alerts</li>
+    </ol>
+</nav>
+        <!-- endnoindex -->
+        
+        
+        
+                
+        
+                
+        
+        
+                    
+
+        
+            <div id="qg-primary-content" role="main">
+                
+                                                            <a class="print-content-link" href='#'><span class="fa fa-print"></span> Print</a>
+                                         
+                                         
+                                                    
+                    
+                    <h1>Current status and contact tracing alerts — coronavirus (COVID-19)</h1>                
+
+                
+                
+                              
+                
+                
+                
+                <!-- noindex -->
+                                <!-- endnoindex -->
+                
+                
+                
+                
+                                    <div class="alert alert-info" role="alert"><h4>On this page</h4><ul><li><a href="#status">Current status and case numbers</a></li><li><a href="#health-advice">Changes to health and travel advice</a></li><li><a href="#contact-tracing">Contact tracing</a></li><li><a href="#flight-advice">Advice for passengers on a flight with a confirmed case of COVID-19</a></li><li><a href="#symptoms-testing">Symptoms and testing</a></li><li><a href="#travel-advice">Travel advice</a></li></ul></div><h2><span id="status">Status </span>as at 15 April 2020</h2><p>Queensland has five new confirmed cases of coronavirus (COVID-19) raising the state total to 999.</p><p>The total cases from 14 April 2020 were revised down from 998 to 994.</p><table class="table table-bordered header-basic" id="table12074" style="width: 100%;"><thead><tr><th id="table12074r1c1">HHS*</th><th id="table12074r1c2">Active cases</th><th id="table12074r1c3">Recovered cases</th><th id="table12074r1c4">Deaths</th><th id="table12074r1c5">Total confirmed cases to date</th></tr></thead><tbody><tr><td headers="table12074r18c1 table12074r1c1">Cairns and Hinterland</td><td headers="table12074r18c2 table12074r1c2">8</td><td headers="table12074r18c3 table12074r1c3">24</td><td headers="table12074r18c4 table12074r1c4">0</td><td headers="table12074r18c5 table12074r1c5">32</td></tr><tr><td headers="table12074r18c1 table12074r1c1">Central
+  Queensland</td><td headers="table12074r18c2 table12074r1c2">8</td><td headers="table12074r18c3 table12074r1c3">1</td><td headers="table12074r18c4 table12074r1c4">0</td><td headers="table12074r18c5 table12074r1c5">9</td></tr><tr><td headers="table12074r18c1 table12074r1c1">Central West</td><td headers="table12074r18c2 table12074r1c2">0</td><td headers="table12074r18c3 table12074r1c3">0</td><td headers="table12074r18c4 table12074r1c4">0</td><td headers="table12074r18c5 table12074r1c5">0</td></tr><tr><td headers="table12074r18c1 table12074r1c1">Darling
+  Downs</td><td headers="table12074r18c2 table12074r1c2">16</td><td headers="table12074r18c3 table12074r1c3">25</td><td headers="table12074r18c4 table12074r1c4">2</td><td headers="table12074r18c5 table12074r1c5">43</td></tr><tr><td headers="table12074r18c1 table12074r1c1">Gold Coast</td><td headers="table12074r18c2 table12074r1c2">111</td><td headers="table12074r18c3 table12074r1c3">73</td><td headers="table12074r18c4 table12074r1c4">0</td><td headers="table12074r18c5 table12074r1c5">184</td></tr><tr><td headers="table12074r18c1 table12074r1c1">Mackay</td><td headers="table12074r18c2 table12074r1c2">10</td><td headers="table12074r18c3 table12074r1c3">5</td><td headers="table12074r18c4 table12074r1c4">0</td><td headers="table12074r18c5 table12074r1c5">15</td></tr><tr><td headers="table12074r18c1 table12074r1c1">Metro North</td><td headers="table12074r18c2 table12074r1c2">229</td><td headers="table12074r18c3 table12074r1c3">75</td><td headers="table12074r18c4 table12074r1c4">2</td><td headers="table12074r18c5 table12074r1c5">306</td></tr><tr><td headers="table12074r18c1 table12074r1c1">Metro
+  South</td><td headers="table12074r18c2 table12074r1c2">102</td><td headers="table12074r18c3 table12074r1c3">135</td><td headers="table12074r18c4 table12074r1c4">0</td><td headers="table12074r18c5 table12074r1c5">237</td></tr><tr><td headers="table12074r18c1 table12074r1c1">North West</td><td headers="table12074r18c2 table12074r1c2">0</td><td headers="table12074r18c3 table12074r1c3">0</td><td headers="table12074r18c4 table12074r1c4">0</td><td headers="table12074r18c5 table12074r1c5">0</td></tr><tr><td headers="table12074r18c1 table12074r1c1">South West</td><td headers="table12074r18c2 table12074r1c2">0</td><td headers="table12074r18c3 table12074r1c3">0</td><td headers="table12074r18c4 table12074r1c4">0</td><td headers="table12074r18c5 table12074r1c5">0</td></tr><tr><td headers="table12074r18c1 table12074r1c1">Sunshine Coast</td><td headers="table12074r18c2 table12074r1c2">21</td><td headers="table12074r18c3 table12074r1c3">67</td><td headers="table12074r18c4 table12074r1c4">1</td><td headers="table12074r18c5 table12074r1c5">89</td></tr><tr><td headers="table12074r18c1 table12074r1c1">Torres and
+  Cape</td><td headers="table12074r18c2 table12074r1c2">0</td><td headers="table12074r18c3 table12074r1c3">0</td><td headers="table12074r18c4 table12074r1c4">0</td><td headers="table12074r18c5 table12074r1c5">0</td></tr><tr><td headers="table12074r18c1 table12074r1c1">Townsville</td><td headers="table12074r18c2 table12074r1c2">12</td><td headers="table12074r18c3 table12074r1c3">11</td><td headers="table12074r18c4 table12074r1c4">0</td><td headers="table12074r18c5 table12074r1c5">23</td></tr><tr><td headers="table12074r18c1 table12074r1c1">West
+  Moreton</td><td headers="table12074r18c2 table12074r1c2">20</td><td headers="table12074r18c3 table12074r1c3">17</td><td headers="table12074r18c4 table12074r1c4">0</td><td headers="table12074r18c5 table12074r1c5">37</td></tr><tr><td headers="table12074r18c1 table12074r1c1">Wide Bay</td><td headers="table12074r18c2 table12074r1c2">15</td><td headers="table12074r18c3 table12074r1c3">9</td><td headers="table12074r18c4 table12074r1c4">0</td><td headers="table12074r18c5 table12074r1c5">24</td></tr><tr><td headers="table12074r18c1 table12074r1c1">Overseas</td><td headers="table12074r18c2 table12074r1c2">0</td><td headers="table12074r18c3 table12074r1c3">0</td><td headers="table12074r18c4 table12074r1c4">0</td><td headers="table12074r18c5 table12074r1c5">0</td></tr><tr><th id="table12074r18c1">Total</th><th id="table12074r18c2">552</th><th id="table12074r18c3">442</th><th id="table12074r18c4">5</th><th id="table12074r18c5">999**</th></tr></tbody></table><p><em>* HHS level case data may include a patient&rsquo;s residential address, Public Health Unit managing or location where test was ordered. </em></p><p><em>**</em> <em>Changes may occur in the number of notifications reported from day to day. This is due to ongoing maintenance and update of notification details as new information becomes available, or where discrepancies are detected through data quality assurance activities.</em></p><p>The majority of cases are from patients who have travelled overseas, or have had direct contact with a confirmed case who had travelled overseas.</p><p>View <a href="https://www.health.qld.gov.au/maps">maps of Hospital and Health Service (HHS) boundaries</a>.</p><h2 id="health-advice">Changes to health and travel advice</h2><p>All Australians must practice <a href="https://www.qld.gov.au/health/conditions/health-alerts/coronavirus-covid-19/take-action/social-distancing">social distancing</a> and stay home except for essential trips and exercise. Queenslanders are urged to stay home this long weekend.</p><p>Queensland introduced further <a href="https://www.health.qld.gov.au/system-governance/legislation/cho-public-health-directions-under-expanded-public-health-act-powers/border-restrictions">border restrictions</a> from midnight Friday 10 April.</p><p>There are new&nbsp;<a href="https://www.health.gov.au/news/health-alerts/novel-coronavirus-2019-ncov-health-alert/how-to-protect-yourself-and-others-from-coronavirus-covid-19/self-isolation-self-quarantine-for-coronavirus-covid-19">self-quarantine</a> requirements for all overseas and interstate travellers, and people arriving from an identified <a href="https://www.qld.gov.au/health/conditions/health-alerts/coronavirus-covid-19/current-status/hotspots-covid-19">COVID-19 hotspot</a>.</p><p>There is new&nbsp;<a href="https://www.health.gov.au/news/health-alerts/novel-coronavirus-2019-ncov-health-alert/coronavirus-covid-19-advice-for-public-gatherings-and-visits-to-vulnerable-groups">advice for public gatherings and visits to vulnerable groups.</a></p><p>Queensland's Chief Health Officer has provided new <a href="https://www.health.qld.gov.au/system-governance/legislation/cho-public-health-directions-under-expanded-public-health-act-powers">public health directions</a>.</p><h2 id="contact-tracing">Contact tracing</h2><p>Please note that public contact tracing alerts are removed after 14 days as they are no longer applicable.</p><table style="width: 100%;" id="table-flights"><thead><tr><th id="table-flightsr1c1"> Flight Number</th><th id="table-flightsr1c2">Airline</th><th id="table-flightsr1c3">Origin</th><th id="table-flightsr1c4">Destination</th><th id="table-flightsr1c5"> Date of arrival</th><th id="table-flightsr1c6"> Close Contact Rows</th></tr></thead><tbody><tr><td headers="table-flightsr1c1">QF520</td><td headers="table-flightsr1c2">Qantas</td><td headers="table-flightsr1c3">Sydney</td><td headers="table-flightsr1c4">Brisbane</td><td headers="table-flightsr1c5">13-Apr-20</td><td headers="table-flightsr1c6">Awaiting more information</td></tr></tbody></table><script>
+    $(function () {
+        var drawTable = function(dataConfig) {
+            var sharedConfig = {
+				"responsive":true,
+				"columnDefs": [
+					{ responsivePriority: 10001, targets: 1},
+					{ responsivePriority: 10002, targets: 2},
+					{ responsivePriority: 10003, targets: 5},
+					{ responsivePriority: 5000, targets: [0,4]}
+				],
+                "order": [[4,"desc"]],
+                "pageLength": 15,
+				"pagingType": "numbers",
+                "lengthMenu":  [[15, 50, 100, -1], [15, 50, 100, "All"]],
+				 "language": {
+					"search": "Search flights: ",
+					"searchPlaceholder": "QF32 / Qantas / Sydney"
+				},
+                "dom": '<"top d-print-none"f' 
+                + '>rt<"bottom d-print-none"lp><"clear">'
+            };
+
+            dTable = $('#table-flights').first().DataTable($.extend({}, sharedConfig, dataConfig));
+            dTable.on('search.dt', function(a,b) {
+                var searchBox = $(dTable.containers()[0]).find('.dataTables_filter input').first()
+                searchBox.toggleClass("filtered", searchBox.val() != "");
+            });
+
+            return dTable;
+        };
+
+		window.flightTable = drawTable({});
+		window.addEventListener("beforeprint", function(event) { window.flightTable.page.len( -1 ).draw(); });
+    });
+</script>
+
+<style>
+table.dataTable {
+    display: table;
+}
+
+table.dataTable thead th {
+    padding: 0.8em 1em;
+}
+
+#qg-primary-content table tr.dt-search td {
+    padding: 0em;
+}
+#qg-primary-content table tr.dt-search td input, #qg-primary-content table tr.dt-search td select {
+    width:100%;
+    height:2em;
+}
+
+#qg-primary-content table#table-flights tr td {
+    padding: 0.5em;
+}
+
+table#table-flights td:nth-child(5) { 
+    white-space:nowrap;
+}
+
+</style>
+<h2 id="flight-advice">Advice for passengers arriving on any flights with a confirmed case of COVID-19</h2><p>All travellers arriving into Queensland from interstate or overseas are advised to self-quarantine for 14 days (unless you are an <a href="https://www.health.qld.gov.au/system-governance/legislation/cho-public-health-directions-under-expanded-public-health-act-powers/border-restrictions">exempt person</a>). This applies to all travellers, even if you have no symptoms. Please follow the advice provided to you at the airport.</p><p>If you develop symptoms during your quarantine period, you must call your GP or 13 HEALTH (<a href="tel:134325">13 43 25 84</a>). For severe symptoms, such as shortness of breath at rest or difficulty breathing, dial 000.</p><h2 id="symptoms-testing">Symptoms and testing</h2><div class="qg-call-out-box"><p>If you have been overseas in the last 14 days and are feeling unwell, see a doctor immediately. Before your appointment, call ahead and advise of your symptoms and recent travel so they can prepare for your visit.</p></div><p>Common symptoms of COVID-19 coronavirus include:</p><ul type="disc"><li>fever</li><li>a cough</li><li>sore throat</li><li>fatigue</li><li>shortness of breath.</li></ul><p>See a doctor immediately if you have these symptoms and have travelled overseas in the past 14 days or have had contact with a confirmed case of COVID-19 coronavirus. Before your appointment, call ahead and advise of your symptoms and recent travel so necessary precautions can be taken.</p><p>For information on COVID-19 coronavirus, contact&nbsp;13 HEALTH (<a href="tel:134325">13 43 25 84</a>) or visit&nbsp;<a href="http://www.health.qld.gov.au/coronavirus">www.health.qld.gov.au/coronavirus</a>.</p><h3>Testing update</h3><p>Total samples tested: <strong>74,013</strong></p><p>Read more about <a href="https://www.qld.gov.au/health/conditions/health-alerts/coronavirus-covid-19/take-action/testing-and-fever-clinics">testing</a> including current testing criteria.</p><h2 id="travel-advice">Travel advice</h2><p>The Australian government has implemented&nbsp;border control measures and <a href="https://www.health.gov.au/news/health-alerts/novel-coronavirus-2019-ncov-health-alert/coronavirus-covid-19-advice-for-travellers">travel advice </a>to help contain the spread of the virus. These measures are regularly updated so we recommend checking the latest&nbsp;<a href="https://www.health.gov.au/news?search_api_views_fulltext=ahppc">statements on the COVID-19 coronavirus situation.</a></p><p>Queensland introduced <a href="https://www.health.qld.gov.au/system-governance/legislation/cho-public-health-directions-under-expanded-public-health-act-powers/border-restrictions">border restrictions</a> from midnight Wednesday 25 March.</p><style>
+/* fix for the date column in the flight table */
+#table51413 td:nth-child(5) { 
+  white-space: nowrap;
+}
+/* fix for total confirmed cases disclaimer superscript linking in table header showing the default linking colours. */
+#disclaimer a {
+    color: #fff !important;
+  }
+#disclaimer a:not(.print-content-link):visited, #disclaimer a:not(.print-content-link):visited {
+    color: #fff !important;
+  } 
+#disclaimer a:not(.print-content-link):hover, #disclaimer a:not(.print-content-link):hover {
+    color: #fff !important;
+  } 
+</style>
+                                
+              
+                
+                                
+                
+                
+                
+                                
+                
+                
+                <div class="clearfix"></div>
+                
+                                    
+                    <div class="qg-content-footer">
+                        
+                        
+                        
+                                                    
+                        
+                        
+                                                                                <dl>
+                                <dt>Last updated:</dt>
+                                <dd>15 April 2020</dd>
+                                                            </dl>
+                                                                            
+                        
+                    </div>
+                    
+                                
+                
+                
+                
+                
+                                    
+
+                                
+                
+            
+            </div>
+        
+        
+        
+                
+        
+        
+        
+                                                                
+        
+        
+        <!-- noindex -->
+        
+                            
+                                    <nav id="qg-section-nav" aria-label="side navigation" role="navigation">
+  <h2><a href="https://www.qld.gov.au/health/conditions/health-alerts/coronavirus-covid-19/current-status">Latest updates — coronavirus (COVID-19)</a></h2>
+  <ul aria-label="section navigation">
+    <!--<li><a href="https://www.qld.gov.au/health/conditions/health-alerts/coronavirus-covid-19/current-status/current-status-and-contact-tracing-alerts">Current status and contact tracing alerts — coronavirus (COVID-19)</a></li>-->
+<li>
+  <a href="https://www.qld.gov.au/health/conditions/health-alerts/coronavirus-covid-19/current-status/current-status-and-contact-tracing-alerts" class="active">
+   Current status and contact tracing alerts
+  </a>
+</li>
+
+
+    
+
+
+
+
+
+    
+
+
+  <!--<li><a href="https://www.qld.gov.au/health/conditions/health-alerts/coronavirus-covid-19/current-status/media-releases">Media releases</a></li>-->
+<li>
+  <a href="https://www.qld.gov.au/health/conditions/health-alerts/coronavirus-covid-19/current-status/media-releases" >
+   Media releases
+  </a>
+</li>
+
+
+
+
+
+
+    
+
+
+  <!--<li><a href="https://www.qld.gov.au/health/conditions/health-alerts/coronavirus-covid-19/current-status/cho-public-health-directions-under-expanded-public-health-act-powers">CHO public health directions under expanded Public Health Act powers</a></li>-->
+<li>
+  <a href="https://www.qld.gov.au/health/conditions/health-alerts/coronavirus-covid-19/current-status/cho-public-health-directions-under-expanded-public-health-act-powers" >
+   CHO public health directions under expanded Public Health Act powers
+  </a>
+</li>
+
+
+
+
+
+
+    
+
+
+  <!--<li><a href="https://www.qld.gov.au/health/conditions/health-alerts/coronavirus-covid-19/current-status/hotspots-covid-19">COVID-19 hotspots</a></li>-->
+<li>
+  <a href="https://www.qld.gov.au/health/conditions/health-alerts/coronavirus-covid-19/current-status/hotspots-covid-19" >
+   COVID-19 hotspots
+  </a>
+</li>
+
+
+
+
+
+
+    
+
+
+  
+  </ul>
+</nav>
+                                
+                            <!-- endnoindex -->
+        
+
+</div>
+<!-- Paint Layout - qld.gov.au - Default End -->
+
+
+
+<div id="nuanceC2CImgContainer"></div>
+
+
+
         
         <!-- Design Body End -->
     <!-- noindex -->    
                    
-        <div class="qg-options__wrapper">
-    <div id="qg-options" class="row">
-        <div id="qg-share" class="qg-share"></div>
-    
-        <div id="qg-feedback-btn">
-            <button class="btn btn-default qg-toggle-btn collapsed qg-icon" id="page-feedback-useful"
-                    data-toggle="collapse"
-                    data-target="#qg-page-feedback">Feedback</button>
-        </div>
-    </div>
-</div>
-
-<div id="qg-page-feedback" class="row collapse">
-
-    <form id="qg-page-feedback-form"
-          method="post"
-          action="https://www.smartservice.qld.gov.au/services/submissions/email/feedback/feedback" class="form" data-recaptcha="true">
-
-        <ol class="questions">
-            <li>
-                <fieldset id="page-feedback-about">
-                    <legend><span class="label">Is your feedback about:</span></legend>
-                    <div class="radio">
-                        <input name="page-feedback-about" id="page-feedback-about-this-website" type="radio" value="this website"
-                               data-qg-pr="default"
-                               data-parent="#qg-page-feedback-form"
-                               data-target="#feedback-page">
-                        <label for="page-feedback-about-this-website">this website</label>
-                    </div>
-                    <div class="radio">
-                        <input name="page-feedback-about" id="page-feedback-about-a-government-service" type="radio" value="a government service"
-                               data-qg-pr="default"
-                               data-parent="#qg-page-feedback-form"
-                               data-target="#feedback-serv-dep-staff">
-                        <label for="page-feedback-about-a-government-service">a government service, department or staff member?</label>
-                    </div>
-                </fieldset>
-            </li>
-        </ol>
-
-        <div class="panel">
-
-            <div id="feedback-serv-dep-staff" class="status info panel-collapse collapse">
-                <h2>Feedback on government services, departments and staff</h2>
-                <p>Please use our <a href="https://www.qld.gov.au/contact-us/complaints/">complaints and compliments form</a>.</p>
-            </div>
-
-            <div id="feedback-page" class="panel-collapse collapse">
-
-                <h2>Page feedback</h2>
-
-                <ol id="feedback-page-list" class="questions">
-
-                    <li class="col-md-10">
-
-                        <fieldset>
-
-                            <legend>
-                                <span class="label">How satisfied are you with your experience today?</span>
-                                <abbr title="(required)" class="required">*</abbr>
-                            </legend>
-                            <div class="radio">
-                                <input type="radio" name="feedback-satisfaction" value="Very dissatisfied" required="" id="fs-very-dissatisfied" />
-                                <label for="fs-very-dissatisfied">Very dissatisfied (1)</label>
-                            </div>
-                            <div class="radio">
-                                <input type="radio" name="feedback-satisfaction" value="Dissatisfied" required="" id="fs-dissatisfied" />
-                                <label for="fs-dissatisfied">Dissatisfied (2)</label>
-                            </div>
-                            <div class="radio">
-                                <input type="radio" name="feedback-satisfaction" value="Neither satisfied or dissatisfied" required="" id="fs-neither-satisfied-or-dissatisfied" />
-                                <label for="fs-neither-satisfied-or-dissatisfied">Neither satisfied or dissatisfied (3)</label>
-                            </div>
-                            <div class="radio">
-                                <input type="radio" name="feedback-satisfaction" value="Satisfied" required="" id="fs-satisfied" />
-                                <label for="fs-satisfied">Satisfied (4)</label>
-                            </div>
-                            <div class="radio">
-                                <input type="radio" name="feedback-satisfaction" value="Very satisfied" required="" id="fs-very-satisfied" />
-                                <label for="fs-very-satisfied">Very satisfied (5)</label>
-                            </div>
-
-                        </fieldset>
-                    </li>
-
-                    <li class="col-md-10">
-                        <div class="form-group">
-                            <label for="comments">
-                                <span class="label">Comments</span>
-                                <abbr title="(required)" class="required">*</abbr>
-                            </label>
-                            <textarea class="form-control" name="comments" id="comments" rows="10" cols="40" required="required"></textarea>
-                        </div>
-                    </li>
-
-                    <li id="feedback-captcha-container" class="col-md-12">
-                        <div class="form-group">
-                            <label for="feedback-captcha">Please leave this blank (this helps us identify automatic spam)</label>
-                            <input class="form-control" type="text" name="captcha" id="feedback-captcha" value="" />
-                        </div>
-                    </li>
-
-                    <li class="footer col-md-12">
-                        <span id="feedback-hidden-inputs"></span>
-
-                        <ul class="actions">
-
-                            <li>
-                                <button type="submit" value="Submit feedback" class="btn btn-primary">Submit feedback</button>
-                            </li>
-
-                        </ul>
-                        <p class="captchaPrivacyTerms">
-                          This site is protected by reCAPTCHA and the Google
-                          <a href="https://policies.google.com/privacy">Privacy Policy</a> and
-                          <a href="https://policies.google.com/terms">Terms of Service</a> apply.
-                         </p>
-
-                    </li>
-
-                </ol>
-
-            </div>
-
-        </div>
-
-    </form>
-
-</div>
-<div class="qg-site-map__wrapper">
-    
-    <div class="qg-site-map row">
-
-    <div>
-        <h3>
-            <a href="https://www.qld.gov.au">Queensland Government</a>
-            <button class="btn btn-link qg-toggle-icon-right collapsed visible-xs-inline-block" data-toggle="collapse" data-target="#footer-info-qg" aria-expanded="false" aria-controls="footer-info-qg"><span class="sr-only">More Queensland Government pages</span>&nbsp;</button>
-        </h3>
-        <ul class="collapse" id="footer-info-qg">
-            <li><a href="https://www.qld.gov.au/about/contact-government/contacts">Government contacts</a></li>
-            <li><a href="https://www.qld.gov.au/about/contact-government/have-your-say">Have your say</a></li>
-            <li><a href="https://www.qld.gov.au/about/staying-informed">Staying informed</a></li>
-            <li><a href="https://smartjobs.qld.gov.au/">Government jobs</a></li>
-            <li><a href="https://www.qld.gov.au/about/how-government-works">How government works</a></li>
-            <li><a href="https://data.qld.gov.au/">Queensland Government data</a></li>
-            <li><a href="https://publications.qld.gov.au/">Queensland Government publications</a></li>
-            <li><a href="https://www.forgov.qld.gov.au/?utm_medium=website&utm_source=qgov-site&utm_campaign=dsiti-for-gov&utm_content=swe-footer">Government employees</a></li>
-        </ul>
-    </div>
-
-    <div>
-        <h3>
-            <a href="https://www.qld.gov.au/queenslanders">For Queenslanders</a>
-            <button class="btn btn-link qg-toggle-icon-right collapsed visible-xs-inline-block" data-toggle="collapse" data-target="#footer-info-for-qld" aria-expanded="false" aria-controls="footer-info-qg"><span class="sr-only">More Queensland Government pages</span>&nbsp;</button>
-        </h3>
-        <ul class="col-2 collapse"  id="footer-info-for-qld">
-            <li><a href="https://www.qld.gov.au/transport">Transport and motoring</a></li>
-            <li><a href="https://www.qld.gov.au/jobs">Employment and jobs</a></li>
-            <li><a href="https://www.qld.gov.au/housing">Homes and housing</a></li>
-            <li><a href="https://www.qld.gov.au/education">Education and training</a></li>
-            <li><a href="https://www.qld.gov.au/community">Community support</a></li>
-            <li><a href="https://www.qld.gov.au/health">Health and wellbeing</a></li>
-            <li><a href="https://www.qld.gov.au/emergency">Emergency services and safety</a></li>
-            <li><a href="https://www.qld.gov.au/about">About Queensland and its government</a></li>
-            <li><a href="https://www.qld.gov.au/families">Parents and families</a></li>
-            <li><a href="https://www.qld.gov.au/disability">People with disability</a></li>
-            <li><a href="https://www.qld.gov.au/seniors">Seniors</a></li>
-            <li><a href="https://www.qld.gov.au/atsi">Aboriginal and Torres Strait Islander peoples</a></li>
-            <li><a href="https://www.qld.gov.au/youth">Youth</a></li>
-            <li><a href="https://www.qld.gov.au/environment">Environment, land and water</a></li>
-            <li><a href="https://www.qld.gov.au/law">Your rights, crime and the law</a></li>
-            <li><a href="https://www.qld.gov.au/recreation">Recreation, sport and arts</a></li>
-        </ul>
-    </div>
-
-    <div>
-        <h3>
-            <a href="http://www.business.qld.gov.au/">Business and industry</a>
-            <button class="btn btn-link qg-toggle-icon-right collapsed visible-xs-inline-block" data-toggle="collapse" data-target="#footer-info-bi" aria-expanded="false" aria-controls="footer-info-qg"><span class="sr-only">More Queensland Government pages</span>&nbsp;</button>
-        </h3>
-        <ul class="collapse" id="footer-info-bi">
-          <li><a href="https://www.business.qld.gov.au/starting-business">Starting a business</a></li>
-          <li><a href="https://www.business.qld.gov.au/running-business">Running a business</a></li>
-          <li><a href="https://www.business.qld.gov.au/running-business/employing">Employing people</a></li>
-          <li><a href="https://www.business.qld.gov.au/running-business/employing/payroll-tax">Payroll tax</a></li>
-          <li><a href="https://www.business.qld.gov.au/industries">Industries</a></li>
-          <li><a href="https://www.business.qld.gov.au/industries/invest">Investing in Queensland</a></li>
-          <li><a href="https://www.business.qld.gov.au/industries/invest/chinese-s" lang="zh">昆士兰州的投资机会</a></li>
-          <li><a href="https://www.business.qld.gov.au/industries/invest/chinese-t" lang="zh">昆士蘭州的投資機會</a></li>
-          <li><a href="https://www.business.qld.gov.au/industries/invest/japanese" lang="ja">クイーンズランド州への投資機会</a></li>
-          <li><a href="https://www.business.qld.gov.au/industries/invest/korean" lang="ko">퀸즈랜드 투자 기회</a></li>
-          <li><a href="https://www.business.qld.gov.au/industries/invest/invertir-turismo" lang="sp">Oportunidades de inversión en Queensland</a></li>
-        </ul>
-    </div>
-
-</div>
-    
-</div>    
-<!-- Design Nester - Footer Content Start -->
-
-<div class="qg-legal row">
-	<ul class="list-inline">
-		<li><a accesskey="4" href="https://www.qld.gov.au/contact-us" class="no-print">Contact us</a></li>
-		<li><a accesskey="0" href="https://www.qld.gov.au/help" class="no-print">Help</a></li>
-		<li><a href="https://www.qld.gov.au/legal/copyright" class="">Copyright</a></li>
-		<li><a href="https://www.qld.gov.au/legal/disclaimer">Disclaimer</a></li>
-		<li><a href="https://www.qld.gov.au/legal/privacy">Privacy</a></li>
-		<li><a href="https://www.qld.gov.au/legal/right-to-information">Right to information</a></li>
-		<li><a href="https://www.qld.gov.au/help/accessibility">Accessibility</a></li>
-		<li><a href="http://www.smartjobs.qld.gov.au/" class="no-print">Jobs in Queensland Government</a></li>
-		<li id="link-languages"><a href="https://www.qld.gov.au/help/languages" class="no-print">Other languages</a></li>
-	</ul>
-	
-  <p class="qg-copyright">&copy; The State of Queensland <span id="qg-copyright-owner"></span><span id="qg-copyright-yearrange">1995&ndash;2020</span></p>
-	<p><a href="https://www.qld.gov.au" accesskey="1">Queensland Government</a></p>
-</div>
-    
-<!-- Design Nester - Footer Content End -->
-    
+        <div class="qg-options__wrapper">
+    <div id="qg-options" class="row">
+        <div id="qg-share" class="qg-share"></div>
+    
+        <div id="qg-feedback-btn">
+            <button class="btn btn-default qg-toggle-btn collapsed qg-icon" id="page-feedback-useful"
+                    data-toggle="collapse"
+                    data-target="#qg-page-feedback">Feedback</button>
+        </div>
+    </div>
+</div>
+
+<div id="qg-page-feedback" class="row collapse">
+
+    <form id="qg-page-feedback-form"
+          method="post"
+          action="https://www.smartservice.qld.gov.au/services/submissions/email/feedback/feedback" class="form" data-recaptcha="true">
+
+        <ol class="questions">
+            <li>
+                <fieldset id="page-feedback-about">
+                    <legend><span class="label">Is your feedback about:</span></legend>
+                    <div class="radio">
+                        <input name="page-feedback-about" id="page-feedback-about-this-website" type="radio" value="this website"
+                               data-qg-pr="default"
+                               data-parent="#qg-page-feedback-form"
+                               data-target="#feedback-page">
+                        <label for="page-feedback-about-this-website">this website</label>
+                    </div>
+                    <div class="radio">
+                        <input name="page-feedback-about" id="page-feedback-about-a-government-service" type="radio" value="a government service"
+                               data-qg-pr="default"
+                               data-parent="#qg-page-feedback-form"
+                               data-target="#feedback-serv-dep-staff">
+                        <label for="page-feedback-about-a-government-service">a government service, department or staff member?</label>
+                    </div>
+                </fieldset>
+            </li>
+        </ol>
+
+        <div class="panel">
+
+            <div id="feedback-serv-dep-staff" class="status info panel-collapse collapse">
+                <h2>Feedback on government services, departments and staff</h2>
+                <p>Please use our <a href="https://www.qld.gov.au/contact-us/complaints/">complaints and compliments form</a>.</p>
+            </div>
+
+            <div id="feedback-page" class="panel-collapse collapse">
+
+                <h2>Page feedback</h2>
+
+                <ol id="feedback-page-list" class="questions">
+
+                    <li class="col-md-10">
+
+                        <fieldset>
+
+                            <legend>
+                                <span class="label">How satisfied are you with your experience today?</span>
+                                <abbr title="(required)" class="required">*</abbr>
+                            </legend>
+                            <div class="radio">
+                                <input type="radio" name="feedback-satisfaction" value="Very dissatisfied" required="" id="fs-very-dissatisfied" />
+                                <label for="fs-very-dissatisfied">Very dissatisfied (1)</label>
+                            </div>
+                            <div class="radio">
+                                <input type="radio" name="feedback-satisfaction" value="Dissatisfied" required="" id="fs-dissatisfied" />
+                                <label for="fs-dissatisfied">Dissatisfied (2)</label>
+                            </div>
+                            <div class="radio">
+                                <input type="radio" name="feedback-satisfaction" value="Neither satisfied or dissatisfied" required="" id="fs-neither-satisfied-or-dissatisfied" />
+                                <label for="fs-neither-satisfied-or-dissatisfied">Neither satisfied or dissatisfied (3)</label>
+                            </div>
+                            <div class="radio">
+                                <input type="radio" name="feedback-satisfaction" value="Satisfied" required="" id="fs-satisfied" />
+                                <label for="fs-satisfied">Satisfied (4)</label>
+                            </div>
+                            <div class="radio">
+                                <input type="radio" name="feedback-satisfaction" value="Very satisfied" required="" id="fs-very-satisfied" />
+                                <label for="fs-very-satisfied">Very satisfied (5)</label>
+                            </div>
+
+                        </fieldset>
+                    </li>
+
+                    <li class="col-md-10">
+                        <div class="form-group">
+                            <label for="comments">
+                                <span class="label">Comments</span>
+                                <abbr title="(required)" class="required">*</abbr>
+                            </label>
+                            <textarea class="form-control" name="comments" id="comments" rows="10" cols="40" required="required"></textarea>
+                        </div>
+                    </li>
+
+                    <li id="feedback-captcha-container" class="col-md-12">
+                        <div class="form-group">
+                            <label for="feedback-captcha">Please leave this blank (this helps us identify automatic spam)</label>
+                            <input class="form-control" type="text" name="captcha" id="feedback-captcha" value="" />
+                        </div>
+                    </li>
+
+                    <li class="footer col-md-12">
+                        <span id="feedback-hidden-inputs"></span>
+
+                        <ul class="actions">
+
+                            <li>
+                                <button type="submit" value="Submit feedback" class="btn btn-primary">Submit feedback</button>
+                            </li>
+
+                        </ul>
+                        <p class="captchaPrivacyTerms">
+                          This site is protected by reCAPTCHA and the Google
+                          <a href="https://policies.google.com/privacy">Privacy Policy</a> and
+                          <a href="https://policies.google.com/terms">Terms of Service</a> apply.
+                         </p>
+
+                    </li>
+
+                </ol>
+
+            </div>
+
+        </div>
+
+    </form>
+
+</div>
+<div class="qg-site-map__wrapper">
+    
+    <div class="qg-site-map row">
+
+    <div>
+        <h3>
+            <a href="https://www.qld.gov.au">Queensland Government</a>
+            <button class="btn btn-link qg-toggle-icon-right collapsed visible-xs-inline-block" data-toggle="collapse" data-target="#footer-info-qg" aria-expanded="false" aria-controls="footer-info-qg"><span class="sr-only">More Queensland Government pages</span>&nbsp;</button>
+        </h3>
+        <ul class="collapse" id="footer-info-qg">
+            <li><a href="https://www.qld.gov.au/about/contact-government/contacts">Government contacts</a></li>
+            <li><a href="https://www.qld.gov.au/about/contact-government/have-your-say">Have your say</a></li>
+            <li><a href="https://www.qld.gov.au/about/staying-informed">Staying informed</a></li>
+            <li><a href="https://smartjobs.qld.gov.au/">Government jobs</a></li>
+            <li><a href="https://www.qld.gov.au/about/how-government-works">How government works</a></li>
+            <li><a href="https://data.qld.gov.au/">Queensland Government data</a></li>
+            <li><a href="https://publications.qld.gov.au/">Queensland Government publications</a></li>
+            <li><a href="https://www.forgov.qld.gov.au/?utm_medium=website&utm_source=qgov-site&utm_campaign=dsiti-for-gov&utm_content=swe-footer">Government employees</a></li>
+        </ul>
+    </div>
+
+    <div>
+        <h3>
+            <a href="https://www.qld.gov.au/queenslanders">For Queenslanders</a>
+            <button class="btn btn-link qg-toggle-icon-right collapsed visible-xs-inline-block" data-toggle="collapse" data-target="#footer-info-for-qld" aria-expanded="false" aria-controls="footer-info-qg"><span class="sr-only">More Queensland Government pages</span>&nbsp;</button>
+        </h3>
+        <ul class="col-2 collapse"  id="footer-info-for-qld">
+            <li><a href="https://www.qld.gov.au/transport">Transport and motoring</a></li>
+            <li><a href="https://www.qld.gov.au/jobs">Employment and jobs</a></li>
+            <li><a href="https://www.qld.gov.au/housing">Homes and housing</a></li>
+            <li><a href="https://www.qld.gov.au/education">Education and training</a></li>
+            <li><a href="https://www.qld.gov.au/community">Community support</a></li>
+            <li><a href="https://www.qld.gov.au/health">Health and wellbeing</a></li>
+            <li><a href="https://www.qld.gov.au/emergency">Emergency services and safety</a></li>
+            <li><a href="https://www.qld.gov.au/about">About Queensland and its government</a></li>
+            <li><a href="https://www.qld.gov.au/families">Parents and families</a></li>
+            <li><a href="https://www.qld.gov.au/disability">People with disability</a></li>
+            <li><a href="https://www.qld.gov.au/seniors">Seniors</a></li>
+            <li><a href="https://www.qld.gov.au/atsi">Aboriginal and Torres Strait Islander peoples</a></li>
+            <li><a href="https://www.qld.gov.au/youth">Youth</a></li>
+            <li><a href="https://www.qld.gov.au/environment">Environment, land and water</a></li>
+            <li><a href="https://www.qld.gov.au/law">Your rights, crime and the law</a></li>
+            <li><a href="https://www.qld.gov.au/recreation">Recreation, sport and arts</a></li>
+        </ul>
+    </div>
+
+    <div>
+        <h3>
+            <a href="http://www.business.qld.gov.au/">Business and industry</a>
+            <button class="btn btn-link qg-toggle-icon-right collapsed visible-xs-inline-block" data-toggle="collapse" data-target="#footer-info-bi" aria-expanded="false" aria-controls="footer-info-qg"><span class="sr-only">More Queensland Government pages</span>&nbsp;</button>
+        </h3>
+        <ul class="collapse" id="footer-info-bi">
+          <li><a href="https://www.business.qld.gov.au/starting-business">Starting a business</a></li>
+          <li><a href="https://www.business.qld.gov.au/running-business">Running a business</a></li>
+          <li><a href="https://www.business.qld.gov.au/running-business/employing">Employing people</a></li>
+          <li><a href="https://www.business.qld.gov.au/running-business/employing/payroll-tax">Payroll tax</a></li>
+          <li><a href="https://www.business.qld.gov.au/industries">Industries</a></li>
+          <li><a href="https://www.business.qld.gov.au/industries/invest">Investing in Queensland</a></li>
+          <li><a href="https://www.business.qld.gov.au/industries/invest/chinese-s" lang="zh">昆士兰州的投资机会</a></li>
+          <li><a href="https://www.business.qld.gov.au/industries/invest/chinese-t" lang="zh">昆士蘭州的投資機會</a></li>
+          <li><a href="https://www.business.qld.gov.au/industries/invest/japanese" lang="ja">クイーンズランド州への投資機会</a></li>
+          <li><a href="https://www.business.qld.gov.au/industries/invest/korean" lang="ko">퀸즈랜드 투자 기회</a></li>
+          <li><a href="https://www.business.qld.gov.au/industries/invest/invertir-turismo" lang="sp">Oportunidades de inversión en Queensland</a></li>
+        </ul>
+    </div>
+
+</div>
+    
+</div>    
+<!-- Design Nester - Footer Content Start -->
+
+<div class="qg-legal row">
+	<ul class="list-inline">
+		<li><a accesskey="4" href="https://www.qld.gov.au/contact-us" class="no-print">Contact us</a></li>
+		<li><a accesskey="0" href="https://www.qld.gov.au/help" class="no-print">Help</a></li>
+		<li><a href="https://www.qld.gov.au/legal/copyright" class="">Copyright</a></li>
+		<li><a href="https://www.qld.gov.au/legal/disclaimer">Disclaimer</a></li>
+		<li><a href="https://www.qld.gov.au/legal/privacy">Privacy</a></li>
+		<li><a href="https://www.qld.gov.au/legal/right-to-information">Right to information</a></li>
+		<li><a href="https://www.qld.gov.au/help/accessibility">Accessibility</a></li>
+		<li><a href="http://www.smartjobs.qld.gov.au/" class="no-print">Jobs in Queensland Government</a></li>
+		<li id="link-languages"><a href="https://www.qld.gov.au/help/languages" class="no-print">Other languages</a></li>
+	</ul>
+	
+  <p class="qg-copyright">&copy; The State of Queensland <span id="qg-copyright-owner"></span><span id="qg-copyright-yearrange">1995&ndash;2020</span></p>
+	<p><a href="https://www.qld.gov.au" accesskey="1">Queensland Government</a></p>
+</div>
+    
+<!-- Design Nester - Footer Content End -->
+    
            
         
     </div> <!--.container-fluid -->
     </div>
     
     
-    <!--<script src="https://maxcdn.bootstrapcdn.com/bootstrap/3.3.7/js/bootstrap.min.js" integrity="sha384-Tc5IQib027qvyjSMfHjOMaLkfuWVxZxUPnCJA7l2mCWNIpG9mGCD8wGNIcPD7Txa" crossorigin="anonymous"></script>-->
-
+    <!--<script src="https://maxcdn.bootstrapcdn.com/bootstrap/3.3.7/js/bootstrap.min.js" integrity="sha384-Tc5IQib027qvyjSMfHjOMaLkfuWVxZxUPnCJA7l2mCWNIpG9mGCD8wGNIcPD7Txa" crossorigin="anonymous"></script>-->
+
+    
+    
+    
+    <script src="https://www.qld.gov.au/__data/assets/js_file_folder/0013/337/all-ext-min.js?v=0.9.5"></script>
+
+    
+    <script src="https://www.qld.gov.au/__data/assets/js_file_folder/0004/130/qg-main.js?v=0.9.5"></script> 
+    
+    
+
+    
+    
+    
+    <script src="https://www.qld.gov.au/__data/assets/git_bridge/0029/95447/static.qgov.net.au/assets/v3.1/latest/lib/all-ext-min.js?h=53eece4" type="text/javascript"></script>
+
+    
+    <script src="https://www.qld.gov.au/__data/assets/git_bridge/0029/95447/static.qgov.net.au/assets/v3.1/latest/js/qg-main.js?h=53eece4" type="text/javascript"></script> 
+   
+    
+
+
+
+<script type="text/javascript" language="javascript" charset="utf-8" src="https://osr.inq.com/chatskins/launch/inqChatLaunch10005896.js"></script>
+
+
+<script type="text/javascript" language="javascript" charset="utf-8" src="https://www.qld.gov.au/__data/assets/js_file/0027/86634/cleanup.js"></script>
+
+ 
+<!--<script type="text/javascript" language="javascript" charset="utf-8" src="https://www.qld.gov.au/__data/assets/js_file/0034/89917/jquery.fancybox.min.js"></script>-->
     
     
     
-    <script src="https://www.qld.gov.au/__data/assets/js_file_folder/0013/337/all-ext-min.js?v=0.9.5"></script>
-
-    
-    <script src="https://www.qld.gov.au/__data/assets/js_file_folder/0004/130/qg-main.js?v=0.9.5"></script> 
-    
-    
-
-    
-    
-    
-    <script src="https://www.qld.gov.au/__data/assets/git_bridge/0029/95447/static.qgov.net.au/assets/v3.1/latest/lib/all-ext-min.js?h=53eece4" type="text/javascript"></script>
-
-    
-    <script src="https://www.qld.gov.au/__data/assets/git_bridge/0029/95447/static.qgov.net.au/assets/v3.1/latest/js/qg-main.js?h=53eece4" type="text/javascript"></script> 
-   
-    
-
-
-
-<script type="text/javascript" language="javascript" charset="utf-8" src="https://osr.inq.com/chatskins/launch/inqChatLaunch10005896.js"></script>
-
-
-<script type="text/javascript" language="javascript" charset="utf-8" src="https://www.qld.gov.au/__data/assets/js_file/0027/86634/cleanup.js"></script>
-
- 
-<!--<script type="text/javascript" language="javascript" charset="utf-8" src="https://www.qld.gov.au/__data/assets/js_file/0034/89917/jquery.fancybox.min.js"></script>-->
-    
-    
-    
-    <link rel="stylesheet" href="https://www.qld.gov.au/__data/assets/css_file/0014/123611/datatables.responsive.css?v=0.1.2" />
+    <link rel="stylesheet" href="https://www.qld.gov.au/__data/assets/css_file/0014/123611/datatables.responsive.css?v=0.1.2" />
 <script src="https://www.qld.gov.au/__data/assets/js_file/0015/123612/dataTables.responsive.min.js?v=0.1.2"></script>    
     <!-- endnoindex -->
     
 
 
-<<<<<<< HEAD
-<script async type="text/javascript" src="/_Incapsula_Resource?SWJIYLWA=719d34d31c8e3a6e6fffd425f7e032f3&ns=1&cb=231339993"></script>
-=======
-<script async type="text/javascript" src="/_Incapsula_Resource?SWJIYLWA=719d34d31c8e3a6e6fffd425f7e032f3&ns=2&cb=27812147"></script>
->>>>>>> 5cf443a8
+<script async type="text/javascript" src="/_Incapsula_Resource?SWJIYLWA=719d34d31c8e3a6e6fffd425f7e032f3&ns=2&cb=51918669"></script>
 </body>
 </html>